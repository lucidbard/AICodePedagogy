--- conflicted
+++ resolved
@@ -1488,7 +1488,72 @@
   transform: none;
 }
 
-<<<<<<< HEAD
+/* Provider selection and API key styling */
+.provider-selection {
+  display: flex;
+  align-items: center;
+  gap: 8px;
+  margin-bottom: 8px;
+}
+
+.provider-selection label {
+  color: #e6d19a;
+  font-size: 12px;
+  min-width: 60px;
+}
+
+.provider-selection select {
+  flex: 1;
+  padding: 4px 8px;
+  background: rgba(255, 255, 255, 0.1);
+  border: 1px solid #8b7355;
+  border-radius: 4px;
+  color: #e6d19a;
+  font-size: 12px;
+}
+
+.provider-selection select option {
+  background: #2a2a2a;
+  color: #e6d19a;
+}
+
+.api-key-container {
+  display: flex;
+  align-items: center;
+  gap: 8px;
+  margin-bottom: 8px;
+}
+
+.api-key-container input {
+  flex: 1;
+  padding: 4px 8px;
+  background: rgba(255, 255, 255, 0.1);
+  border: 1px solid #8b7355;
+  border-radius: 4px;
+  color: #e6d19a;
+  font-size: 12px;
+}
+
+.api-key-container input::placeholder {
+  color: #999;
+}
+
+.save-key-btn {
+  padding: 4px 12px;
+  background: #c9b037;
+  border: none;
+  border-radius: 4px;
+  color: #2a2a2a;
+  cursor: pointer;
+  font-size: 11px;
+  font-weight: bold;
+  transition: background 0.2s;
+}
+
+.save-key-btn:hover {
+  background: #e6d19a;
+}
+
 /* Help button styling */
 .help-btn {
   background: transparent;
@@ -1712,70 +1777,4 @@
     flex-direction: column;
     gap: 5px;
   }
-=======
-/* Provider selection and API key styling */
-.provider-selection {
-  display: flex;
-  align-items: center;
-  gap: 8px;
-  margin-bottom: 8px;
-}
-
-.provider-selection label {
-  color: #e6d19a;
-  font-size: 12px;
-  min-width: 60px;
-}
-
-.provider-selection select {
-  flex: 1;
-  padding: 4px 8px;
-  background: rgba(255, 255, 255, 0.1);
-  border: 1px solid #8b7355;
-  border-radius: 4px;
-  color: #e6d19a;
-  font-size: 12px;
-}
-
-.provider-selection select option {
-  background: #2a2a2a;
-  color: #e6d19a;
-}
-
-.api-key-container {
-  display: flex;
-  align-items: center;
-  gap: 8px;
-  margin-bottom: 8px;
-}
-
-.api-key-container input {
-  flex: 1;
-  padding: 4px 8px;
-  background: rgba(255, 255, 255, 0.1);
-  border: 1px solid #8b7355;
-  border-radius: 4px;
-  color: #e6d19a;
-  font-size: 12px;
-}
-
-.api-key-container input::placeholder {
-  color: #999;
-}
-
-.save-key-btn {
-  padding: 4px 12px;
-  background: #c9b037;
-  border: none;
-  border-radius: 4px;
-  color: #2a2a2a;
-  cursor: pointer;
-  font-size: 11px;
-  font-weight: bold;
-  transition: background 0.2s;
-}
-
-.save-key-btn:hover {
-  background: #e6d19a;
->>>>>>> 79533f82
 }