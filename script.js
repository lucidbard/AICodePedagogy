--- conflicted
+++ resolved
@@ -2063,11 +2063,6 @@
   if (restartButton) {
     restartButton.addEventListener('click', restartRuntime)
   }
-<<<<<<< HEAD
-
-  // Set up Ollama help modal
-  setupOllamaHelpModal()
-=======
   
   // Set up clear progress button
   const clearProgressButton = document.getElementById('clear-progress-button')
@@ -2080,7 +2075,9 @@
       }
     })
   }
->>>>>>> 79533f82
+
+  // Set up Ollama help modal
+  setupOllamaHelpModal()
 })
 
 // Additional verification that Skulpt is working
@@ -2428,14 +2425,8 @@
     this.showLLMResponse('loading', 'Thinking... 🤔')
 
     try {
-<<<<<<< HEAD
-      const rawResponse = await this.sendOllamaRequest(query)
-      const processedResponse = await this.processLLMResponse(rawResponse, query)
-      this.showLLMResponse('success', processedResponse)
-=======
-      const response = await this.sendLLMRequestWithFollowup(query)
+      const response = await this.sendOllamaRequest(query)
       this.showLLMResponse('success', response)
->>>>>>> 79533f82
     } catch (error) {
       console.error('LLM query failed:', error)
       this.showLLMResponse(
@@ -2565,26 +2556,15 @@
         stream: false,
         options: {
           temperature: 0.7,
-<<<<<<< HEAD
-          num_predict: 2000, // Further increased for longer educational responses
-=======
           num_predict: 500,
->>>>>>> 79533f82
           top_p: 0.9,
           stop: [
             '# Solution:',
             'The complete code is:',
             "Here's the solution:",
             'The answer is:',
-<<<<<<< HEAD
-            'Solution:',
-            'Complete solution:',
-            'Full solution:',
-            'Working code:'          ] // More specific stop tokens that only prevent complete solutions
-=======
             'Solution:'
-          ]
->>>>>>> 79533f82
+          ] // Enhanced stop tokens to prevent thinking tags and solutions
         }
       })
     })
@@ -2593,39 +2573,9 @@
       throw new Error(`HTTP ${response.status}: ${response.statusText}`)
     }
     const data = await response.json()
-    console.log('Raw Ollama response length:', data.response.length)
-    console.log('Response truncated by token limit:', data.done === false)
-    return data.response
-  }
-
-<<<<<<< HEAD
-  async sendDirectOllamaRequest (prompt) {
-    // Direct API call for revision requests - returns raw response without processing
-    const response = await fetch(`http://localhost:11434/api/generate`, {
-      method: 'POST',
-      headers: {
-        'Content-Type': 'application/json'
-      },
-      body: JSON.stringify({
-        model: this.selectedModel,
-        prompt: prompt,
-        stream: false,
-        options: {
-          temperature: 0.7,
-          num_predict: 2000,
-          top_p: 0.9,
-          stop: [
-            '# Solution:',
-            'The complete code is:',
-            "Here's the solution:",
-            'The answer is:',
-            'Solution:',
-            'Complete solution:',
-            'Full solution:',
-            'Working code:'
-          ]
-        }
-=======
+    return this.processLLMResponse(data.response)
+  }
+
   async sendOpenAIRequest (prompt) {
     const apiKey = this.getApiKey('openai')
     if (!apiKey) {
@@ -2643,20 +2593,10 @@
         messages: [{ role: 'user', content: prompt }],
         temperature: 0.7,
         max_tokens: 500
->>>>>>> 79533f82
       })
     })
 
     if (!response.ok) {
-<<<<<<< HEAD
-      throw new Error(`HTTP ${response.status}: ${response.statusText}`)
-    }
-    const data = await response.json()
-    return data.response
-  }
-
-  async processLLMResponse (rawResponse, originalPrompt = '') {
-=======
       const errorData = await response.json()
       throw new Error(`OpenAI API error: ${errorData.error?.message || response.statusText}`)
     }
@@ -2693,7 +2633,6 @@
     return this.processLLMResponse(data.content[0].text)
   }
   processLLMResponse (rawResponse) {
->>>>>>> 79533f82
     console.log('Raw LLM response:', rawResponse)
     console.log('Raw response length:', rawResponse.length)
 
@@ -2766,14 +2705,6 @@
     const lines = cleanedResponse.split('\n')
     const filteredLines = lines.filter(line => {
       const trimmed = line.trim()
-<<<<<<< HEAD
-      // Only filter out extremely obvious complete solutions
-      if (
-        trimmed.match(/^def\s+solve.*\([^)]*\)\s*:\s*$/) ||
-        trimmed.match(/^answer\s*=.*/) ||
-        trimmed.match(/^result\s*=.*/) ||
-        trimmed.match(/^solution\s*=.*/)
-=======
 
       // Only skip lines that are clearly complete standalone solution code
       // Be much more selective to preserve educational content like "def" explanations
@@ -2781,7 +2712,6 @@
         (trimmed.startsWith('def ') && trimmed.includes('():') && trimmed.includes('return')) ||
         (trimmed.match(/^\s*\w+\s*=\s*input\(.*\)\s*$/) && line.includes('int(')) ||
         (trimmed.startsWith('print(') && trimmed.includes('input(') && trimmed.endsWith(')'))
->>>>>>> 79533f82
       ) {
         return false
       }
@@ -2799,78 +2729,6 @@
     return this.markdownToHtml(cleanedResponse)
   }
 
-  detectPotentialSolution (response) {
-    // Check for various indicators that the response might contain too much of the solution
-    const solutionIndicators = [
-      // Complete code blocks with Python
-      /```python[\s\S]*?```/i,
-      // Function definitions that look like solutions
-      /def\s+(solve|solution|answer|main|calculate|process|find|get).*\([^)]*\)\s*:/i,
-      // Variable assignments that look like final answers
-      /(answer|result|solution|final|output)\s*=\s*[^=]/i,
-      // Input/output patterns that show complete implementation
-      /input\s*\([^)]*\)[\s\S]*print\s*\(/i,
-      // Complete algorithmic patterns
-      /for.*in.*:[\s\S]*if.*:[\s\S]*return/i,
-      // Complete conditional logic with returns
-      /if.*:[\s\S]*return[\s\S]*else[\s\S]*return/i,
-      // List comprehensions or lambda functions that solve the problem
-      /\[.*for.*in.*if.*\]/i,
-      // Multiple lines that form a complete solution structure
-      /[\w\s]*=.*\n.*if.*:\n.*return/i
-    ]
-
-    // Check for solution phrases
-    const solutionPhrases = [
-      'here is the complete',
-      'here\'s the complete', 
-      'the complete code',
-      'full solution',
-      'complete solution',
-      'working code',
-      'final answer',
-      'the answer is',
-      'solution:',
-      'here\'s how to solve',
-      'step-by-step solution',
-      'copy this code',
-      'use this code',
-      'this will work',
-      'this should work'
-    ]
-
-    // Check for indicators
-    for (const indicator of solutionIndicators) {
-      if (indicator.test(response)) {
-        console.log('Solution indicator detected:', indicator.source)
-        return true
-      }
-    }
-
-    // Check for solution phrases
-    const lowerResponse = response.toLowerCase()
-    for (const phrase of solutionPhrases) {
-      if (lowerResponse.includes(phrase)) {
-        console.log('Solution phrase detected:', phrase)
-        return true
-      }
-    }
-
-    // Check response length and code density - very long responses with lots of code might be solutions
-    const codeLines = response.split('\n').filter(line => 
-      line.trim().match(/^(def |class |if |for |while |try |with |import |from |return |print\(|input\(|=)/)
-    )
-    
-    if (codeLines.length > 5 && response.length > 800) {
-      console.log('High code density detected - might be a complete solution')
-      return true
-    }
-
-    return false
-  }
-
-<<<<<<< HEAD
-=======
   containsSolution(response) {
     // Check if response contains solution indicators that should trigger a followup
     const solutionIndicators = [
@@ -2914,7 +2772,6 @@
     return response;
   }
 
->>>>>>> 79533f82
   markdownToHtml (markdown) {
     // Simple markdown to HTML converter for common formatting
     let html = markdown
